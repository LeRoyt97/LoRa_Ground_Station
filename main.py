import os
from _pyrepl import reader

from lora_reader import LoraReader, LoraDataObject
from PyQt5.QtWidgets import QApplication, QMainWindow
from PyQt5.uic import loadUi
import sys
from PyQt5.QtCore import pyqtSlot, pyqtSignal, QObject, QThread
import serial
import serial.tools.list_ports
import time
from ground_station_arduino import GroundStationArduino
from satellite_tracking_math import TrackingMath
from sun_position import sunpos
import datetime
import csv
import statistics
import numpy as np
import matplotlib.pyplot as plt


# todo: LeRoy: Reorganize GUI: Make status_box always visible, so returns/feedback can be seen during setup.
# todo: Clean up unused Debug prints. Some don't have "Debug" in them
# todo: save serial monitor data to a .txt file
# todo: calculate distance from balloon
class MainWindow(QMainWindow):
    log_signal = pyqtSignal(str)

    def __init__(self) -> None:
        """Sets up the GUI interface, initializes state variables, populates
        port selection combo boxes, and connects all button signals to
        their respective handler methods.
        """
        super(MainWindow, self).__init__()
        loadUi("LoRa_Designer.ui", self)

        # === Hardware Interfaces and Threads ===
        self.reader = None
        self.ground_station_arduino = None
        self.track_thread = None
        self.worker = None

        # === Serial Port Management ===
        self.ports = None
        self.lora_port_names = []
        self.arduino_port_names = []

        # === State Flags ===
        self.is_arduino_connected = False
        self.is_calibrated = False
        self.is_ground_station_location_set = False
        self.is_lora_listening = False
        self.is_predicting_track = False
        self.is_tracking = False

        # === Ground Station Parameters ===
        self.GroundStationArduino = None
        self.ground_station_latitude = None
        self.ground_station_longitude = None
        self.ground_station_altitude = None
        self.starting_azimuth = None
        self.starting_elevation = None

<<<<<<< HEAD
        # self.log_signal.connect(self.display_data)
        # todo: LeRoy: fix issue that makes it so you need to refresh the ports before any can be selected -- Done: Now Test
        # Fill ComboBox initially
        self.refresh_ports(self.LoRaComboBox, self.lora_port_names, "lora")
        self.refresh_ports(self.ArduinoComboBox, self.arduino_port_names, "arduino")

        # Connect Serial Port Buttons
        self.LoRaRefreshButton.clicked.connect(lambda: self.refresh_ports(self.LoRaComboBox, self.lora_port_names, "lora"))
        self.LoRaSelectButton.clicked.connect(self.start_lora_reader)
        self.ArduinoRefreshButton.clicked.connect(lambda: self.refresh_ports(self.ArduinoComboBox, self.arduino_port_names, "arduino"))
=======
        # === Connect ComboBox Refreshes ===
        self.refresh_ports(self.LoRaComboBox, self.lora_port_names, "lora")
        self.refresh_ports(self.ArduinoComboBox, self.arduino_port_names, "arduino")

        # === Connect Serial Port Buttons ===
        self.LoRaRefreshButton.clicked.connect(
            lambda: self.refresh_ports(self.LoRaComboBox, self.lora_port_names, "lora")
        )
        self.LoRaSelectButton.clicked.connect(self.start_lora_reader)
        self.ArduinoRefreshButton.clicked.connect(
            lambda: self.refresh_ports(
                self.ArduinoComboBox, self.arduino_port_names, "arduino"
            )
        )
>>>>>>> f73e6ef1
        self.ArduinoSelectButton.clicked.connect(self.start_arduino)
        self.ClearSerialButton.clicked.connect(self.clear_serial)

        # === Connect Adjustment Buttons ===
        self.UpButton.clicked.connect(self.tilt_up)
        self.DownButton.clicked.connect(self.tilt_down)
        self.ClockWiseButton.clicked.connect(self.pan_counter_clockwise)
        self.CounterClockeWiseButton.clicked.connect(self.pan_clockwise)
        self.log_signal.connect(self.display_data)

        # === Connect SetUp Buttons ===
        self.setGSLocationButton.clicked.connect(self.set_ground_station_location)
        self.calculateStartingPosButton.clicked.connect(self.get_starting_position)
        self.returnToSunButton.clicked.connect(self.return_to_sun)
        self.setStartingPosButton.clicked.connect(self.calibrate)

        # === Connect Start and Stop Buttons ===
        self.startButton.clicked.connect(self.check_if_ready)
        self.stopButton.clicked.connect(self.stop_tracking)
        self.EStopButton.clicked.connect(self.emergency_stop)
        self.predictionStartButton.clicked.connect(self.set_predict_track)

<<<<<<< HEAD

=======
>>>>>>> f73e6ef1
    def refresh_ports(self, combo_box, port_names_list: list, target: str) -> None:
        """Refresh available serial ports in combo box.
        
        Args:
            combo_box: Qt combo box widget to populate with port descriptions
            port_names_list: List to store corresponding port device names
<<<<<<< HEAD
            target: Either "arduino" or "lora"
=======
            target: "arduino" or "lora"
>>>>>>> f73e6ef1
        """
        try:
            if target == "lora" and self.reader:
                self.is_lora_listening = False
                self.reader.stop()
                self.reader.join()
                if self.reader.serial_port.is_open:
                    self.reader.serial_port.close()
                self.reader = None

            elif (
<<<<<<< HEAD
                    target == "arduino"
                    and self.GroundStationArduino
                    and self.GroundStationArduino.com_port.is_open
=======
                target == "arduino"
                and self.GroundStationArduino
                and self.GroundStationArduino.com_port.is_open
>>>>>>> f73e6ef1
            ):
                self.GroundStationArduino.com_port.close()
                self.GroundStationArduino = None
                self.is_arduino_connected = False

            combo_box.clear()
            port_names_list.clear()
            ports = serial.tools.list_ports.comports()

            for port_info in sorted(ports, key=lambda p: p.device):
                combo_box.addItem(port_info.description)
                port_names_list.append(port_info.device)
        except Exception as err:
            print(f"Refresh ports error: {err}")
            self.statusBox.append(f"Refresh ports error: {err}")

    def start_lora_reader(self) -> None:
        """Start LoRa reader thread for receiving telemetry data.
        """
        # print("Select button clicked")
        selected_index = self.LoRaComboBox.currentIndex()

        if not self.is_lora_listening and 0 <= selected_index < len(
            self.lora_port_names
        ):
            selected_port = self.lora_port_names[selected_index]
            self.statusBox.setPlainText(f"LoRa Connecting to {selected_port}")
            try:
                self.reader = LoraReader(
                    port=selected_port, window=self, callback=self.log_signal
                )
                self.reader.start()
                self.is_lora_listening = True
            except Exception as err:
                self.log_signal.emit(f"Error in LoRaReader: {err}")
            # print("LoRaReader thread Started")
        else:
            self.log_signal.emit("No valid LoRa port selected")

    def start_arduino(self) -> None:
        """Initialize and connect to Arduino ground station controller.
        """
        # checks if arduino is selected, and if the connection is not already made, instantiates an instance of
        # the GroundStationArduino class
        # if an arduino is connected, or one is not selected, the function returns

        selected_index = self.ArduinoComboBox.currentIndex()

        if (
            not self.is_arduino_connected
            and 0 <= selected_index < self.ArduinoComboBox.count()
        ):
            try:
                selected_port = self.arduino_port_names[selected_index]
                self.ground_station_arduino = GroundStationArduino(selected_port, 9600)
                print("After ground_station_arduino init", self.ground_station_arduino)
                self.AdjustmentLogBox.append("Connected to {selected_port}!")
                self.statusBox.append(f"Connected to {selected_port}!")
                self.is_arduino_connected = True
            except Exception as err:
                self.statusBox.append(f"Failed to connect Arduino: {err}")
        elif self.is_arduino_connected:
            self.AdjustmentLogBox.setPlainText("Arduino already connected")
            self.statusBox.append("Arduino already connected")
        else:
            self.statusBox.append("Unable to connect to Arduino")
            self.AdjustmentLogBox.setPlainText("Unable to connect to Arduino")
        return

    def tilt_up(self) -> None:
        """Tilt ground station antenna upward by configured degrees.
        """
        # if an arduino is connected, uses ground_station_arduino to adjust the tilt up
        if self.is_arduino_connected:
            self.ground_station_arduino.adjust_tilt_up(
                self.degreesPerClickBox.currentText()
            )
            self.AdjustmentLogBox.setPlainText(
                "adjusting tilt up "
                + self.degreesPerClickBox.currentText()
                + " degrees"
            )
        else:
            print("Unable to connect to ground station motors")
            self.AdjustmentLogBox.setPlainText("Not connected to ground station motors")

        return

    def tilt_down(self) -> None:
        """Tilt ground station antenna downward by configured degrees.
        """
        # if an arduino is connected, uses ground_station_arduino to adjust the tilt down
        if self.is_arduino_connected:
            self.ground_station_arduino.adjust_tilt_down(
                self.degreesPerClickBox.currentText()
            )
            self.AdjustmentLogBox.setPlainText(
                "adjusting tilt down "
                + self.degreesPerClickBox.currentText()
                + " degrees"
            )
        else:
            print("Unable to connect to ground station motors")
            self.AdjustmentLogBox.setPlainText("Not connected to ground station motors")

        return

    def pan_counter_clockwise(self) -> None:
        """Pan ground station antenna counter-clockwise by configured degrees.
        """
        # if an arduino is connected, uses ground_station_arduino to adjust the pan counter-clockwise
        if self.is_arduino_connected:
            self.ground_station_arduino.adjust_pan_negative(
                self.degreesPerClickBox.currentText()
            )
            self.AdjustmentLogBox.setPlainText(
                "adjusting pan "
                + self.degreesPerClickBox.currentText()
                + " Counter Clockwise"
            )
        else:
            print("Unable to connect to ground station motors")
            self.AdjustmentLogBox.setPlainText("Not connected to ground station motors")

        return

    def pan_clockwise(self) -> None:
        """Pan ground station antenna clockwise by configured degrees.
        """
        # if an arduino is connected, uses ground_station_arduino to adjust the pan clockwise
        if self.is_arduino_connected:
            self.ground_station_arduino.adjust_pan_positive(
                self.degreesPerClickBox.currentText()
            )
            self.AdjustmentLogBox.setPlainText(
                "adjusting pan " + self.degreesPerClickBox.currentText() + " Clockwise"
            )
        else:
            print("Unable to connect to ground station motors")
            self.AdjustmentLogBox.setPlainText("Not connected to ground station motors")

        return

    def display_data(self, data: str) -> None:
        """Display received data in status box.
        
        Args:
            data: Data string to display in the status box
            
        Note:
            Called from LoRa reader thread via signal for thread-safe operation
        """
        # Called from LoraReader thread - must use signal-safe method
        self.statusBox.append(data)


    def set_ground_station_location(self) -> None:
        """Set ground station GPS coordinates from user input.
        
        Raises:
            ValueError: If input values cannot be converted to float
        """
        # this ensures that the arduino is connected, and valid text is present in the gs location text boxes
        # if the values present can be converted to floats, the starting location of the gs is set
        try:
            if self.is_arduino_connected:
                latitude_string = self.GSLatBox.text().strip()
                self.ground_station_latitude = float(latitude_string)
                print(self.ground_station_latitude)

                longitude_string = self.GSLongBox.text().strip()
                self.ground_station_longitude = float(longitude_string)
                print(self.ground_station_longitude)

                altitude_string = self.GSAltBox.text().strip()
                self.ground_station_altitude = float(altitude_string)
                print(self.ground_station_altitude)

                self.statusBox.append("Ground station location entered successfully!")
                self.is_ground_station_location_set = True
            else:
                self.statusBox.append("Please connect arduino")
                self.is_ground_station_location_set = False
        except ValueError:
            print("numbers only for GPS location (decimal degrees)")
            self.statusBox.append(
                "Invalid GPS location entered. Please only enter numbers"
            )
        except Exception as err:
            self.statusBox.append(f"set_ground_station_location error: {err}")

    def get_starting_position(self) -> None:
        """Calculate sun position for ground station calibration.
        
        Uses current UTC time and ground station location to determine
        sun's azimuth and elevation for antenna pointing reference.
        Populates starting position text boxes with calculated values.
        """
        # this makes a call to sunposition to calculate the azimuth and elevation of the sun at the current location
        # of the ground station
        # it populates the starting azimuth and elevation boxes
        try:
            if self.is_ground_station_location_set:
                now = datetime.datetime.now(tz=datetime.timezone.utc)
                azimuth, elevation = sunpos(
                    now,
                    self.ground_station_latitude,
                    self.ground_station_longitude,
                    self.ground_station_altitude,
                )[
                    :2
                ]  # discard RA, dec, H

                self.starting_azimuth = azimuth
                self.starting_elevation = elevation

                self.startingAzimuthBox.setText(str(azimuth))
                self.startingElevationBox.setText(str(elevation))

            else:
                self.statusBox.append(
                    "Please set ground station location "
                    "and point at the sun using solar sight"
                )
        except Exception as err:
            self.statusBox.append(f"get_starting_position error: {err}")
            print("get_starting_position error: ", err)

        return

    def calibrate(self) -> None:
        """Calibrate ground station with starting azimuth and elevation values.
        
        Raises:
            ValueError: If position values cannot be converted to float
        """
        # sends the ground_station_arduino class the starting azimuth and elevation
        if self.is_arduino_connected:
            try:
                starting_azimuth_string = self.startingAzimuthBox.toPlainText().strip()
                starting_azimuth = float(starting_azimuth_string)
                print(starting_azimuth)

                starting_elevation_string = (
                    self.startingElevationBox.toPlainText().strip()
                )
                starting_elevation = float(starting_elevation_string)
                print(starting_elevation)

                self.ground_station_arduino.calibrate(
                    starting_azimuth, starting_elevation
                )
                self.is_calibrated = True
                self.statusBox.append("Successfully calibrated!")
            except ValueError:
                print("numbers only for initial azimuth and elevation")
                self.statusBox.append("Invalid input for initial azimuth and elevation")
            except Exception as err:
                print(f"calibrate error: {err}")
                self.statusBox.append(f"calibrate error: {err}")
        else:
            print("not connected to arduino")
            self.statusBox.append("Not connected to arduino")

        return

    def return_to_sun(self):
        """Point ground station back to current sun position.
        """
        if (
            self.is_arduino_connected
            and self.is_ground_station_location_set
            and self.is_calibrated
        ):
            now = datetime.datetime.now(tz=datetime.timezone.utc)
            azimuth, elevation = sunpos(
                now,
                self.ground_station_latitude,
                self.ground_station_longitude,
                self.ground_station_altitude,
            )[
                :2
            ]  # discard RA, dec, H

            self.ground_station_arduino.move_position(azimuth, elevation)

            self.starting_azimuth = azimuth
            self.starting_elevation = elevation

            self.startingAzimuthBox.setPlainText(str(self.starting_azimuth))
            self.startingElevationBox.setPlainText(str(self.starting_elevation))
            self.statusBox.append("at new sun position")

        else:
            self.statusBox.append(
                "Ensure that arduino is connected, GS location is set and calibration is set"
            )
            print("Cannot point back at the sun")

        return

    def set_predict_track(self) -> None:
        """Enable predictive tracking mode and check system readiness.
        """
        # sets the predict track bool variable
        # then calls the check_if_ready function to ensure all conditions to track have been met
        self.is_predicting_track = True
        self.check_if_ready()
        return

    def check_if_ready(self) -> bool:
        """Verify all systems are ready for tracking operation.
        
        Returns:
            True if ready to track and tracking started, False otherwise
        """
        # this function ensures that all conditions to track have been met
        # if they have been, it calls the appropriate function to either start tracking with/without predictions
        try:
            if self.is_calibrated:
                print("Calibrated!")
                # self.statusBox.append("Calibrated!")
            else:
                print("starting position not set")
                self.statusBox.append("Please set staring azimuth and elevation")

            if self.is_ground_station_location_set:
                print("Ground station location set!")
            else:
                print("Ground Station Location not assigned")
                self.statusBox.append("Ground Station location not assigned")

            if self.is_lora_listening:
                print("LoRa is listening!")
            else:
                print("LoRa is not listening!")
                self.statusBox.append("LoRa is not listening!")

            if self.is_arduino_connected:
                print("Arduino connected!")
            else:
                print("Please connect to the Arduino")
                self.statusBox.append("Please connect to the Arduino")

            print("\n")

            if (
                self.is_arduino_connected
                and self.is_lora_listening
                and self.is_calibrated
                and self.is_ground_station_location_set
            ):

                if self.is_predicting_track:
                    self.statusBox.append("Starting tracking with predictions!")
                    self.call_predict_track()
                else:
                    self.statusBox.append("Starting tracking!")
                    print("starting tracking!")
                    self.call_track()
                    return True
            else:
                print("not ready to track yet")
                return False
        except Exception as err:
            print(f"check_if_ready error: {err}")

    def call_track(self) -> None:
        """Start basic tracking thread without prediction.
        
        Creates and starts worker thread for standard balloon tracking.
        """
        # sets up the qt thread to start tracking, and starts the thread
        try:
            self.is_tracking = True
            self.statusBox.append("Tracking!")
            self.track_thread = QThread()
            self.worker = Worker(self.reader)

            self.worker.moveToThread(self.track_thread)

            self.track_thread.started.connect(self.worker.track)

            self.worker.finished.connect(
                self.track_thread.quit
            )  # pycharm has bug, this is correct
            self.worker.finished.connect(
                self.worker.deleteLater
            )  # https://youtrack.jetbrains.com/issue/PY-24183?_ga=2.240219907.1479555738.1625151876-2014881275.1622661488
            self.track_thread.finished.connect(self.track_thread.deleteLater)

            self.startButton.setEnabled(False)
            self.predictionStartButton.setEnabled(False)
            self.setStartingPosButton.setEnabled(False)

            self.track_thread.start()
        except Exception as err:
            print(f"call_track error: {err}")

    def call_predict_track(self) -> None:
        """Start tracking thread with predictive capabilities.
        
        Creates and starts worker thread for predictive balloon tracking.
        """
        # sets up the qt thread to start tracking with predictions and starts the thread
        self.statusBox.append("Tracking with predictions!")
        print("In predict_track call")
        self.is_tracking = True
        self.track_thread = QThread()
        self.worker = Worker(self.reader)

        self.worker.moveToThread(self.track_thread)

        self.track_thread.started.connect(self.worker.predict_track)

        self.worker.finished.connect(
            self.track_thread.quit
        )  # pycharm has bug, this is correct
        self.worker.finished.connect(
            self.worker.deleteLater
        )  # https://youtrack.jetbrains.com/issue/PY-24183?_ga=2.240219907.1479555738.1625151876-2014881275.1622661488
        self.track_thread.finished.connect(self.track_thread.deleteLater)

        self.startButton.setEnabled(False)
        self.predictionStartButton.setEnabled(False)
        self.setStartingPosButton.setEnabled(False)

        self.track_thread.start()

    def stop_tracking(self) -> None:
        """Stop current tracking operation and reset UI controls.
        """
        # this stops the tracking thread, thus stopping the tracking
        if self.is_tracking:
            self.is_tracking = False
            self.is_predicting_track = False
            self.startButton.setEnabled(True)
            self.predictionStartButton.setEnabled(True)
            self.setStartingPosButton.setEnabled(True)
            self.statusBox.append("tracking stopped")
        return

    def emergency_stop(self) -> None:
        """Execute emergency stop procedure for ground station.
        """
        if self.is_arduino_connected:
            self.ground_station_arduino.send_emergency_stop()
            self.stop_tracking()

            self.statusBox.append(
                "E-Stop triggered \n Please recalibrate before starting again"
            )
            print("E-Stopped must recalibrate before starting tracking")

        return

    def display_calculations(self, distance: float, azimuth: float, elevation: float) -> None:
        """Display tracking calculations on GUI.
        
        Args:
            distance: Distance to target in meters
            azimuth: Target azimuth in degrees
            elevation: Target elevation in degrees
        """
        # this displays the outputs from the tracking threads on the GUI
        self.distanceDisplay.setPlainText(str(distance))
        self.azimuthDisplay.setPlainText(str(azimuth))
        self.elevationDisplay.setPlainText(str(elevation))
        return

    def closeEvent(self, event) -> None:
        """Handle application close event and cleanup resources.
        
        Args:
            event: Qt close event object
            
        Note:
            Stops LoRa reader thread if running before accepting close event
        """
        if self.reader:
            self.reader.stop()
            self.reader.join()
        event.accept()

    def clear_serial(self) -> None:
        """Clear the serial status display box.
        """
        self.statusBox.clear()


class Worker(QObject):
    # worker class to track without making the GUI hang
    finished = pyqtSignal()
    calculation_signal = pyqtSignal(float, float, float)

    def __init__(self, reader) -> None:
        """Initialize worker thread for tracking operations.
        
        Args:
            reader: LoRa reader instance for telemetry data reception
        """
        super().__init__()
        self.reader = reader
        self.iteration_count = 0

    def track(self) -> None:
        """Execute basic tracking algorithm.
        
        Monitors balloon position every 5 seconds and calculates
        required antenna pointing angles for tracking. Sends movement
        commands to ground station when new position data is received.
        
        Note:
            Runs in separate thread to prevent GUI blocking
        """
        # basic tracking algorithm
        # checks for updated position every 5 seconds
        # if a new position has been found, calculate the azimuth and elevation to point at the new location
        # send the motors a command to move to the new position

        print("LoRa data:", self.reader.data)
        print("ground_station_arduino:", main_window.ground_station_arduino)

        timer = time.time() - 4.0
        try:
            while main_window.is_tracking:

                if (time.time() - timer) > 5.0:
                    timer = time.time()
                    balloon_coordinates = [
                        self.reader.data.latitude,
                        self.reader.data.longitude,
                        self.reader.data.altitude,
                    ]
                    if not balloon_coordinates:
                        pass
                    else:
                        # note that TrackingMath takes arguments as lat, long, altitude
                        tracking_calculation = TrackingMath(
                            main_window.ground_station_latitude,
                            main_window.ground_station_longitude,
                            main_window.ground_station_altitude,
                            *balloon_coordinates,
                        )

                        distance = tracking_calculation.distance
                        new_elevation = tracking_calculation.elevation()
                        new_azimuth = tracking_calculation.azimuth()

                        print(
                            str(self.iteration_count)
                            + " Distance "
                            + str(distance)
                            + " Azimuth: "
                            + str(new_azimuth)
                            + ", Elevation: "
                            + str(new_elevation)
                        )

                        self.calculation_signal.connect(
                            main_window.display_calculations
                        )  # this seems to happen a lot for some reason
                        self.calculation_signal.emit(
                            distance, new_azimuth, new_elevation
                        )

                        main_window.ground_station_arduino.move_position(
                            new_azimuth, new_elevation
                        )

                        self.iteration_count += 1

            print("All done!")
            self.finished.emit()  # same pycharm bug as above
            return
        except Exception as err:
            print(f"error in tracking while {err}")

    def predict_track(self) -> None:
        """Execute predictive tracking algorithm.
        
        Uses motion prediction to anticipate balloon position and
        maintain tracking during communication gaps. Calculates
        velocity vectors and predicts future positions when no
        new telemetry data is received.
        
        Note:
            Saves tracking data to CSV file for analysis
        """
        # check for new location from server
        # if the new location is still the same, go to prediction
        # if there is new location, go to that latest location

        # find the difference between the latest lat/long location and the one before the last one and time
        # using last vertical velocity/altitude, find difference between altitudes/new altitude after ~1 second
        # find the amount that the position is changing each ~second
        # input the new predicted lat/long/alt into math equations to get new azimuth/elevation
        # go to the predicted elevation/azimuth

        print("In predict_track")

        timer = time.time()
        newest_location = [
            self.reader.data.latitude,
            self.reader.data.longitude,
            self.reader.data.altitude,
        ]
        old_location = [
            self.reader.data.latitude,
            self.reader.data.longitude,
            self.reader.data.altitude,
        ]
        prediction_step = 1

        calculations = open("predictedOutput.csv", "w")
        csv_writer = csv.writer(calculations)
        calculation_fields = ["Distance", "Azimuth", "Elevation", "r/p"]
        csv_writer.writerow(calculation_fields)

        azimuth_list = []
        elevation_list = []

        while main_window.is_predicting_track:
            if (time.time() - timer) > 1:
                timer = time.time()
                current_data = [
                    self.reader.data.latitude,
                    self.reader.data.longitude,
                    self.reader.data.altitude,
                ]

                if newest_location == current_data:
                    # need to predict!
                    print("predicted output")
                    time_delta = main_window.balloon.get_time_difference()
                    print("The time delta is: " + str(time_delta))
                    latitude_step = (newest_location[0] - old_location[0]) / time_delta
                    longitude_step = (newest_location[1] - old_location[1]) / time_delta
                    altitude_step = (newest_location[2] - old_location[2]) / time_delta

                    tracking_calculation = TrackingMath(
                        main_window.ground_station_latitude,
                        main_window.ground_station_longitude,
                        main_window.ground_station_altitude,
                        newest_location[1] + (prediction_step * longitude_step),
                        newest_location[0] + (prediction_step * latitude_step),
                        newest_location[2] + (prediction_step * altitude_step),
                    )

                    distance = tracking_calculation.distance
                    new_elevation = tracking_calculation.elevation()
                    new_azimuth = tracking_calculation.azimuth()

                    elevation_list.append(new_elevation)
                    azimuth_list.append(new_azimuth)

                    # keep average of azimuth/elevations
                    # if new calculation is outlier, throw it out, don't go to new spot
                    # reset average between pings
                    # alternatively, implement some type of filter (savitzky golay, kalman, etc.)

                    """
                    if new_elevation > np.mean(elevation_list) + (2 * np.std(elevation_list)) or new_elevation < np.mean(elevation_list) - (2 * np.std(elevation_list)) \
                            or new_azimuth > np.mean(azimuth_list) + (2 * np.std(azimuth_list)) or new_azimuth < np.mean(azimuth_list) - (2 * np.std(azimuth_list)):
                        print("outlier detected! ")
                        pass
                    else:
                        print("distance: " + str(distance))
                        print("elevation: " + str(new_elevation))
                        print("azimuth: " + str(new_azimuth) + "\n")
                    """
                    self.calculation_signal.connect(main_window.display_calculations)
                    self.calculation_signal.emit(distance, new_azimuth, new_elevation)

                    row = [distance, new_azimuth, new_elevation, "p"]
                    csv_writer.writerow(row)

                    main_window.ground_station_arduino.move_position(
                        new_azimuth, new_elevation
                    )

                    prediction_step += 1

                else:
                    # go to the new actual spot
                    old_location = newest_location
                    newest_location = current_data

                    # note that TrackingMath takes arguments as lat, long, alt
                    tracking_calculation = TrackingMath(
                        main_window.ground_station_latitude,
                        main_window.ground_station_longitude,
                        main_window.ground_station_altitude,
                        *current_data,
                    )

                    distance = tracking_calculation.distance
                    new_elevation = tracking_calculation.elevation()
                    new_azimuth = tracking_calculation.azimuth()

                    self.calculation_signal.connect(
                        main_window.display_calculations
                    )  # this seems to happen a lot for some reason
                    self.calculation_signal.emit(distance, new_azimuth, new_elevation)

                    print("Got new real ping!")
                    print("distance: " + str(distance))
                    print("elevation: " + str(new_elevation))
                    print("azimuth: " + str(new_azimuth) + "\n")

                    main_window.ground_station_arduino.move_position(
                        new_azimuth, new_elevation
                    )

                    row = [distance, new_azimuth, new_elevation, "r"]
                    csv_writer.writerow(row)

                    prediction_step = 1
                    azimuth_list = []
                    elevation_list = []

        print("All done tracking with predictions! :)")
        calculations.close()
        self.finished.emit()
        return


if __name__ == "__main__":
    os.environ["QT_AUTO_SCREEN_SCALE_FACTOR"] = "1"
    app = QApplication(sys.argv)
    main_window = MainWindow()
    main_window.showMaximized()
    app.exec_()<|MERGE_RESOLUTION|>--- conflicted
+++ resolved
@@ -61,18 +61,6 @@
         self.starting_azimuth = None
         self.starting_elevation = None
 
-<<<<<<< HEAD
-        # self.log_signal.connect(self.display_data)
-        # todo: LeRoy: fix issue that makes it so you need to refresh the ports before any can be selected -- Done: Now Test
-        # Fill ComboBox initially
-        self.refresh_ports(self.LoRaComboBox, self.lora_port_names, "lora")
-        self.refresh_ports(self.ArduinoComboBox, self.arduino_port_names, "arduino")
-
-        # Connect Serial Port Buttons
-        self.LoRaRefreshButton.clicked.connect(lambda: self.refresh_ports(self.LoRaComboBox, self.lora_port_names, "lora"))
-        self.LoRaSelectButton.clicked.connect(self.start_lora_reader)
-        self.ArduinoRefreshButton.clicked.connect(lambda: self.refresh_ports(self.ArduinoComboBox, self.arduino_port_names, "arduino"))
-=======
         # === Connect ComboBox Refreshes ===
         self.refresh_ports(self.LoRaComboBox, self.lora_port_names, "lora")
         self.refresh_ports(self.ArduinoComboBox, self.arduino_port_names, "arduino")
@@ -87,7 +75,6 @@
                 self.ArduinoComboBox, self.arduino_port_names, "arduino"
             )
         )
->>>>>>> f73e6ef1
         self.ArduinoSelectButton.clicked.connect(self.start_arduino)
         self.ClearSerialButton.clicked.connect(self.clear_serial)
 
@@ -110,21 +97,13 @@
         self.EStopButton.clicked.connect(self.emergency_stop)
         self.predictionStartButton.clicked.connect(self.set_predict_track)
 
-<<<<<<< HEAD
-
-=======
->>>>>>> f73e6ef1
     def refresh_ports(self, combo_box, port_names_list: list, target: str) -> None:
         """Refresh available serial ports in combo box.
         
         Args:
             combo_box: Qt combo box widget to populate with port descriptions
             port_names_list: List to store corresponding port device names
-<<<<<<< HEAD
-            target: Either "arduino" or "lora"
-=======
             target: "arduino" or "lora"
->>>>>>> f73e6ef1
         """
         try:
             if target == "lora" and self.reader:
@@ -136,15 +115,9 @@
                 self.reader = None
 
             elif (
-<<<<<<< HEAD
-                    target == "arduino"
-                    and self.GroundStationArduino
-                    and self.GroundStationArduino.com_port.is_open
-=======
                 target == "arduino"
                 and self.GroundStationArduino
                 and self.GroundStationArduino.com_port.is_open
->>>>>>> f73e6ef1
             ):
                 self.GroundStationArduino.com_port.close()
                 self.GroundStationArduino = None
