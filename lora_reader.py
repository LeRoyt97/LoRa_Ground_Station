--- conflicted
+++ resolved
@@ -143,36 +143,6 @@
         if len(fields) != 9:
             return None
 
-<<<<<<< HEAD
-        try:
-            identifier_one = fields[0].strip()
-            latitude = self.convert_to_decimal_degrees(fields[1].strip())
-            longitude = self.convert_to_decimal_degrees(fields[2].strip())
-            altitude = float(fields[3].strip())
-            last_sent = fields[4].strip()
-            last_complete = fields[5].strip()
-            identifier_two = fields[6].strip()
-
-            return LoraDataObject(
-                identifier_one=identifier_one,
-                latitude=latitude,
-                longitude=longitude,
-                altitude=altitude,
-                last_sent=last_sent,
-                last_complete=last_complete,
-                identifier_two=identifier_two,
-            )
-
-        except (ValueError, IndexError) as e:
-
-            print(f"Parsing error: {e} | RAW: {line}")
-            self.window.statusBox.append(f"Parsing error: RAW: {line}")
-            return None
-        except Exception as e:
-            print(f"Error parsing LoraData: {e}")
-            self.window.statusBox.append(f"Error parsing LoraData: {e}")
-            return None
-=======
         else:
             try:
                 identifier_one = fields[0].strip()
@@ -209,7 +179,6 @@
                 print(f"Error parsing LoraData: {e}")
                 self.window.statusBox.append(f"Error parsing LoraData: {e}")
                 return None
->>>>>>> 68968112
 
     @staticmethod
     def convert_to_decimal_degrees(coordinate_string: str) -> float:
